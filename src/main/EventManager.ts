--- conflicted
+++ resolved
@@ -643,17 +643,12 @@
       return await this.mainWindow.userDataManager.loadBrowsingHistory(currentUser.id);
     });
 
-<<<<<<< HEAD
-    // Search browsing history with semantic search fallback
-    ipcMain.handle("search-browsing-history", async (_, query: string, limit: number = 50) => {
-=======
     // Search browsing history with smart search (string first, semantic fallback)
     ipcMain.handle("search-browsing-history", async (_, query: string, options?: {
       limit?: number;
       exactMatch?: boolean;
     }) => {
       const startTime = Date.now();
->>>>>>> d22230ab
       const currentUser = this.mainWindow.userAccountManager.getCurrentUser();
       if (!currentUser) return [];
 
@@ -675,7 +670,7 @@
         timestamp: new Date().toISOString()
       });
 
-      // Step 1: Try basic string search (title/URL/page description/screenshot description contains query)
+      // Step 1: Try basic string search (title/URL contains query)
       const basicResults = await this.mainWindow.userDataManager.searchHistory(
         currentUser.id, 
         searchQuery, 
@@ -701,32 +696,23 @@
       // Step 2: Fallback to semantic search if no basic results
       console.log('[EventManager] No basic results, trying semantic search...');
       
-<<<<<<< HEAD
-      console.log(`[EventManager] Browsing history search: { query: '${query}', limit: ${limit} }`);
-      
-      // Try basic text search first
-      const basicResults = await this.mainWindow.userDataManager.searchHistory(currentUser.id, query, limit);
-      console.log(`[EventManager] Basic search results: ${basicResults.length}`);
-      
-      // If basic search found results, return them
-      if (basicResults.length > 0) {
-        return basicResults;
-      }
-      
-      // Fall back to semantic vector search
-      console.log('[EventManager] No basic results, trying semantic search...');
       try {
-        const vectorResults = await this.mainWindow.vectorSearchManager.searchBrowsingContent(
+        const semanticResults = await this.mainWindow.vectorSearchManager.searchBrowsingContent(
           currentUser.id,
-          query,
-          { limit: limit * 2 } // Get more results to group by analysisId
+          searchQuery,
+          { limit: limit * 2 } // Get more for grouping
         );
-        console.log(`[EventManager] Semantic search results: ${vectorResults.length}`);
-        
-        if (vectorResults.length === 0) {
+
+        console.log('[EventManager] Semantic search results:', semanticResults.length);
+
+        if (semanticResults.length === 0) {
+          const duration = Date.now() - startTime;
+          console.log('[EventManager] No results found:', {
+            durationMs: duration
+          });
           return [];
         }
-        
+
         // Load full browsing history and all content analyses to map vector results
         const fullHistory = await this.mainWindow.userDataManager.loadBrowsingHistory(currentUser.id);
         const allAnalyses = await this.mainWindow.userDataManager.getAllContentAnalyses(currentUser.id);
@@ -756,8 +742,8 @@
         }
         
         // Map vector results to history entries and attach scores
-        const resultsMap = new Map<string, { entry: any; score: number }>();
-        for (const vectorResult of vectorResults) {
+        const resultsMap = new Map<string, { entry: any; score: number; contentType: string; content: string }>();
+        for (const vectorResult of semanticResults) {
           const historyEntry = historyMap.get(vectorResult.analysisId);
           if (historyEntry) {
             const existing = resultsMap.get(historyEntry.id);
@@ -765,7 +751,9 @@
             if (!existing || vectorResult.score > existing.score) {
               resultsMap.set(historyEntry.id, {
                 entry: historyEntry,
-                score: vectorResult.score
+                score: vectorResult.score,
+                contentType: vectorResult.contentType,
+                content: vectorResult.content
               });
             }
           }
@@ -787,75 +775,26 @@
           .slice(0, limit)
           .map(r => ({
             ...r.entry,
+            _searchMode: 'semantic' as const,
             _searchScore: r.score,
-            _matchType: 'semantic'
+            _matchedContent: r.content,
+            _matchedContentType: r.contentType
           }));
-        
-        console.log(`[EventManager] Returning ${sortedResults.length} semantic results with scores:`, 
-          sortedResults.slice(0, 3).map(r => ({ title: r.title, score: r._searchScore?.toFixed(3) }))
-        );
-        
-        return sortedResults;
-=======
-      try {
-        const semanticResults = await this.mainWindow.vectorSearchManager.searchBrowsingContent(
-          currentUser.id,
-          searchQuery,
-          { limit }
-        );
-
-        console.log('[EventManager] Semantic search results:', semanticResults.length);
-
-        if (semanticResults.length === 0) {
-          const duration = Date.now() - startTime;
-          console.log('[EventManager] No results found:', {
-            durationMs: duration
-          });
-          return [];
-        }
-
-        // Group results by analysisId and get the best match for each
-        const resultsByAnalysisId = new Map<string, typeof semanticResults[0]>();
-        for (const result of semanticResults) {
-          const existing = resultsByAnalysisId.get(result.analysisId);
-          if (!existing || result.score > existing.score) {
-            resultsByAnalysisId.set(result.analysisId, result);
-          }
-        }
-
-        // Convert to browsing history entries
-        const analysisIds = Array.from(resultsByAnalysisId.keys());
-        const historyEntries = await this.mainWindow.userDataManager.loadBrowsingHistory(currentUser.id);
-        
-        const semanticHistoryResults = historyEntries
-          .filter(entry => analysisIds.includes(entry.id))
-          .map(entry => {
-            const semanticResult = resultsByAnalysisId.get(entry.id)!;
-            return {
-              ...entry,
-              _searchMode: 'semantic' as const,
-              _searchScore: semanticResult.score,
-              _matchedContent: semanticResult.content,
-              _matchedContentType: semanticResult.contentType
-            };
-          })
-          .sort((a, b) => (b._searchScore || 0) - (a._searchScore || 0))
-          .slice(0, limit);
 
         const duration = Date.now() - startTime;
         console.log('[EventManager] Returning semantic search results:', {
-          count: semanticHistoryResults.length,
+          count: sortedResults.length,
           durationMs: duration,
           searchMode: 'SEMANTIC',
-          topScores: semanticHistoryResults.slice(0, 5).map(r => ({
+          topScores: sortedResults.slice(0, 5).map(r => ({
             title: r.title,
-            score: r._searchScore?.toFixed(2),
-            contentType: r._matchedContentType
+            score: r._searchScore?.toFixed(3),
+            contentType: r._matchedContentType,
+            visitedAt: r.visitedAt
           }))
         });
 
-        return semanticHistoryResults;
->>>>>>> d22230ab
+        return sortedResults;
       } catch (error) {
         console.error('[EventManager] Semantic search failed:', error);
         return [];
