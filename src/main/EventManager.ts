import { ipcMain, WebContents } from "electron";
import type { Window } from "./Window";
import type { ActivityType } from "./ActivityTypes";

export class EventManager {
  private mainWindow: Window;

  constructor(mainWindow: Window) {
    this.mainWindow = mainWindow;
    this.setupEventHandlers();
  }

  private setupEventHandlers(): void {
    // Tab management events
    this.handleTabEvents();

    // Sidebar events
    this.handleSidebarEvents();

    // Page content events
    this.handlePageContentEvents();

    // Dark mode events
    this.handleDarkModeEvents();

    // User account events
    this.handleUserAccountEvents();

    // History events
    this.handleHistoryEvents();

    // Proactive insights events
    this.handleInsightsEvents();

<<<<<<< HEAD
    // Workflow automation events
    this.handleWorkflowAutomationEvents();

=======
>>>>>>> 6de7dff7
    // Activity tracking events
    this.handleActivityTrackingEvents();

    // Inter-component communication events
    this.handleCommunicationEvents();

    // Debug events
    this.handleDebugEvents();
  }

  private handleTabEvents(): void {
    // Create new tab
    ipcMain.handle("create-tab", (_, url?: string) => {
      const newTab = this.mainWindow.createTab(url);
      this.mainWindow.switchActiveTab(newTab.id);
      return { id: newTab.id, title: newTab.title, url: newTab.url };
    });

    // Close tab
    ipcMain.handle("close-tab", (_, id: string) => {
      this.mainWindow.closeTab(id);
    });

    // Switch tab
    ipcMain.handle("switch-tab", (_, id: string) => {
      this.mainWindow.switchActiveTab(id);
    });

    // Get tabs
    ipcMain.handle("get-tabs", () => {
      const activeTabId = this.mainWindow.activeTab?.id;
      return this.mainWindow.allTabs.map((tab) => ({
        id: tab.id,
        title: tab.title,
        url: tab.url,
        isActive: activeTabId === tab.id,
      }));
    });

    // Navigation (for compatibility with existing code)
    ipcMain.handle("navigate-to", (_, url: string) => {
      if (this.mainWindow.activeTab) {
        this.mainWindow.activeTab.loadURL(url);
      }
    });

    ipcMain.handle("navigate-tab", async (_, tabId: string, url: string) => {
      const tab = this.mainWindow.getTab(tabId);
      if (tab) {
        await tab.loadURL(url);
        return true;
      }
      return false;
    });

    ipcMain.handle("go-back", () => {
      if (this.mainWindow.activeTab) {
        this.mainWindow.activeTab.goBack();
      }
    });

    ipcMain.handle("go-forward", () => {
      if (this.mainWindow.activeTab) {
        this.mainWindow.activeTab.goForward();
      }
    });

    ipcMain.handle("reload", () => {
      if (this.mainWindow.activeTab) {
        this.mainWindow.activeTab.reload();
      }
    });

    // Tab-specific navigation handlers
    ipcMain.handle("tab-go-back", (_, tabId: string) => {
      const tab = this.mainWindow.getTab(tabId);
      if (tab) {
        tab.goBack();
        return true;
      }
      return false;
    });

    ipcMain.handle("tab-go-forward", (_, tabId: string) => {
      const tab = this.mainWindow.getTab(tabId);
      if (tab) {
        tab.goForward();
        return true;
      }
      return false;
    });

    ipcMain.handle("tab-reload", (_, tabId: string) => {
      const tab = this.mainWindow.getTab(tabId);
      if (tab) {
        tab.reload();
        return true;
      }
      return false;
    });

    ipcMain.handle("tab-screenshot", async (_, tabId: string) => {
      const tab = this.mainWindow.getTab(tabId);
      if (tab) {
        const image = await tab.screenshot();
        return image.toDataURL();
      }
      return null;
    });

    ipcMain.handle("tab-run-js", async (_, tabId: string, code: string) => {
      const tab = this.mainWindow.getTab(tabId);
      if (tab) {
        return await tab.runJs(code);
      }
      return null;
    });

    // Tab info
    ipcMain.handle("get-active-tab-info", () => {
      const activeTab = this.mainWindow.activeTab;
      if (activeTab) {
        return {
          id: activeTab.id,
          url: activeTab.url,
          title: activeTab.title,
          canGoBack: activeTab.webContents.canGoBack(),
          canGoForward: activeTab.webContents.canGoForward(),
        };
      }
      return null;
    });
  }

  private handleSidebarEvents(): void {
    // Toggle sidebar
    ipcMain.handle("toggle-sidebar", () => {
      this.mainWindow.sidebar.toggle();
      this.mainWindow.updateAllBounds();
      return true;
    });

    // Chat message
    ipcMain.handle("sidebar-chat-message", async (_, request) => {
      // The LLMClient now handles getting the screenshot and context directly
      await this.mainWindow.sidebar.client.sendChatMessage(request);
    });

    // Clear chat
    ipcMain.handle("sidebar-clear-chat", async () => {
      await this.mainWindow.sidebar.client.clearMessages();
      return true;
    });

    // Get messages
    ipcMain.handle("sidebar-get-messages", () => {
      return this.mainWindow.sidebar.client.getMessages();
    });

    // Chat History handlers
    ipcMain.handle("get-chat-history", async () => {
      const currentUser = this.mainWindow.userAccountManager.getCurrentUser();
      if (!currentUser) return null;
      return await this.mainWindow.userDataManager.loadChatHistory(currentUser.id);
    });

    ipcMain.handle("get-chat-sessions", async () => {
      const currentUser = this.mainWindow.userAccountManager.getCurrentUser();
      if (!currentUser) return [];
      return await this.mainWindow.userDataManager.getChatSessions(currentUser.id);
    });

    ipcMain.handle("get-session-messages", async (_, sessionId: string) => {
      const currentUser = this.mainWindow.userAccountManager.getCurrentUser();
      if (!currentUser) return [];
      return await this.mainWindow.userDataManager.getSessionMessages(currentUser.id, sessionId);
    });

    ipcMain.handle("create-chat-session", async (_, contextUrl?: string, title?: string) => {
      const currentUser = this.mainWindow.userAccountManager.getCurrentUser();
      if (!currentUser) throw new Error("No current user");
      return await this.mainWindow.userDataManager.createChatSession(currentUser.id, contextUrl, title);
    });

    ipcMain.handle("switch-to-session", async (_, sessionId: string) => {
      const currentUser = this.mainWindow.userAccountManager.getCurrentUser();
      if (!currentUser) return;
      
      // Update LLMClient's current session (this will trigger indexing of the old session)
      await this.mainWindow.sidebar.client.setCurrentSessionId(sessionId);
      
      // Set current session ID in user data manager
      await this.mainWindow.userDataManager.setCurrentSessionId(currentUser.id, sessionId);
      
      // Load messages for this session and convert to CoreMessage format for display
      const sessionMessages = await this.mainWindow.userDataManager.getSessionMessages(currentUser.id, sessionId);
      const coreMessages = sessionMessages.map(msg => {
        const coreMessage: any = {
          role: msg.role,
          content: msg.content
        };
        return coreMessage;
      });
      
      // Update LLMClient's messages
      this.mainWindow.sidebar.client.setMessages(coreMessages);
    });

    ipcMain.handle("delete-chat-session", async (_, sessionId: string) => {
      const currentUser = this.mainWindow.userAccountManager.getCurrentUser();
      if (!currentUser) return;
      
      await this.mainWindow.userDataManager.deleteChatSession(
        currentUser.id,
        sessionId,
        this.mainWindow.vectorSearchManager
      );
    });

    ipcMain.handle("clear-chat-history", async () => {
      const currentUser = this.mainWindow.userAccountManager.getCurrentUser();
      if (!currentUser) return;
      
      // Get all session IDs before clearing
      const history = await this.mainWindow.userDataManager.loadChatHistory(currentUser.id);
      const sessionIds = history.sessions.map(s => s.id);
      
      // Delete vector documents for all sessions
      if (sessionIds.length > 0) {
        await this.mainWindow.vectorSearchManager.deleteMultipleChatSessions(currentUser.id, sessionIds);
      }
      
      await this.mainWindow.userDataManager.clearChatHistory(currentUser.id);
    });

    ipcMain.handle("reindex-all-chats", async () => {
      const currentUser = this.mainWindow.userAccountManager.getCurrentUser();
      if (!currentUser) {
        console.log('[EventManager] No current user, cannot re-index');
        return { success: false, error: 'No current user' };
      }

      try {
        console.log('[EventManager] Starting full chat re-index...');
        await this.mainWindow.vectorSearchManager.reindexAllChatSessions(
          currentUser.id,
          this.mainWindow.userDataManager
        );
        console.log('[EventManager] Chat re-index completed successfully');
        return { success: true };
      } catch (error) {
        console.error('[EventManager] Chat re-index failed:', error);
        return { success: false, error: String(error) };
      }
    });

    ipcMain.handle("reindex-browsing-history", async () => {
      const currentUser = this.mainWindow.userAccountManager.getCurrentUser();
      if (!currentUser) {
        console.log('[EventManager] No current user, cannot re-index browsing history');
        return { success: false, error: 'No current user', indexed: 0, skipped: 0, alreadyIndexed: 0, errors: 0 };
      }

      try {
        console.log('[EventManager] Starting browsing history re-index (missing entries only)...');
        const result = await this.mainWindow.vectorSearchManager.reindexAllBrowsingHistory(
          currentUser.id,
          this.mainWindow.userDataManager
        );
        console.log('[EventManager] Browsing history re-index completed:', result);
        return result;
      } catch (error) {
        console.error('[EventManager] Browsing history re-index failed:', error);
        return { success: false, error: String(error), indexed: 0, skipped: 0, alreadyIndexed: 0, errors: 0 };
      }
    });

    ipcMain.handle("search-chat-history", async (_, query: string, options?: {
      exactMatch?: boolean;
      dateFrom?: string;
      dateTo?: string;
      limit?: number;
    }) => {
      const startTime = Date.now();
      console.log(`[EventManager] Chat history search requested:`, {
        query,
        options,
        timestamp: new Date().toISOString()
      });

      const currentUser = this.mainWindow.userAccountManager.getCurrentUser();
      if (!currentUser) {
        console.log('[EventManager] No current user, returning empty results');
        return [];
      }

      const limit = options?.limit || 20;
      const exactMatch = options?.exactMatch || false;
      
      try {
        // Load all sessions and messages
        const history = await this.mainWindow.userDataManager.loadChatHistory(currentUser.id);
        let sessions = history.sessions;
        console.log(`[EventManager] Loaded ${sessions.length} sessions for user ${currentUser.id}`);
        
        // Filter by date range if provided
        if (options?.dateFrom || options?.dateTo) {
          const dateFrom = options.dateFrom ? new Date(options.dateFrom) : null;
          const dateTo = options.dateTo ? new Date(options.dateTo) : null;
          
          sessions = sessions.filter(session => {
            const sessionDate = new Date(session.lastActiveAt);
            if (dateFrom && sessionDate < dateFrom) return false;
            if (dateTo && sessionDate > dateTo) return false;
            return true;
          });
        }

        // If query is empty, return date-filtered sessions
        if (!query.trim()) {
          console.log(`[EventManager] Empty query, returning ${Math.min(sessions.length, limit)} date-filtered sessions`);
          return sessions.slice(0, limit);
        }

        console.log(`[EventManager] Search mode: ${exactMatch ? 'EXACT' : 'SEMANTIC'}`);

        const queryLower = query.toLowerCase();
        const scoredSessions: Array<{session: any, score: number, matchType: string}> = [];

        if (exactMatch) {
          // Exact substring matching (quoted search)
          console.log('[EventManager] Performing exact substring match search');
          for (const session of sessions) {
            let score = 0;
            let matchType = '';

            // Check title
            if (session.title.toLowerCase().includes(queryLower)) {
              score += 10;
              matchType = 'title';
            }

            // Check context URLs
            if (session.contextUrls.some((url: string) => url.toLowerCase().includes(queryLower))) {
              score += 5;
              if (!matchType) matchType = 'url';
            }

            // Check message content
            const messages = await this.mainWindow.userDataManager.getSessionMessages(currentUser.id, session.id);
            for (const msg of messages) {
              const contentStr = typeof msg.content === 'string' 
                ? msg.content 
                : JSON.stringify(msg.content);
              if (contentStr.toLowerCase().includes(queryLower)) {
                score += 1;
                if (!matchType) matchType = 'content';
              }
            }

            if (score > 0) {
              scoredSessions.push({ session, score, matchType });
            }
          }
        } else {
          // Semantic search using vector embeddings
          console.log('[EventManager] Performing semantic vector search');
          const vectorStartTime = Date.now();
          const vectorResults = await this.mainWindow.vectorSearchManager.searchChatHistory(
            currentUser.id,
            query,
            { limit: limit * 2 } // Get more results to combine with text search
          );
          console.log(`[EventManager] Vector search returned ${vectorResults.length} results in ${Date.now() - vectorStartTime}ms`);

          // Create a map of sessionId -> vector score
          const vectorScores = new Map<string, number>();
          for (const result of vectorResults) {
            const existing = vectorScores.get(result.sessionId) || 0;
            vectorScores.set(result.sessionId, Math.max(existing, result.score));
          }

          // Score each session using both text and vector similarity
          // Strategy: Prioritize exact text matches over semantic similarity
          console.log(`[EventManager] Scoring ${sessions.length} sessions for query: "${query}"`);
          
          for (const session of sessions) {
            let score = 0;
            let matchType = '';
            let hasExactMatch = false;

            // Text matching for title (highest weight for exact matches)
            if (session.title.toLowerCase().includes(queryLower)) {
              score += 15;
              matchType = 'title';
              hasExactMatch = true;
              console.log(`[EventManager] Title match in session ${session.id.substring(0, 20)}`);
            }

            // Check context URLs
            if (session.contextUrls.some((url: string) => url.toLowerCase().includes(queryLower))) {
              score += 8;
              if (!matchType) matchType = 'url';
              hasExactMatch = true;
              console.log(`[EventManager] URL match in session ${session.id.substring(0, 20)}`);
            }

            // Check date/timestamp in query
            const sessionDate = new Date(session.lastActiveAt).toISOString();
            if (sessionDate.includes(queryLower)) {
              score += 5;
              if (!matchType) matchType = 'date';
              hasExactMatch = true;
            }

            // ALWAYS check message content for exact matches (not conditional)
            const messages = await this.mainWindow.userDataManager.getSessionMessages(currentUser.id, session.id);
            for (const msg of messages) {
              const contentStr = typeof msg.content === 'string' 
                ? msg.content 
                : JSON.stringify(msg.content);
              if (contentStr.toLowerCase().includes(queryLower)) {
                score += 12; // Higher weight for exact content match
                if (!matchType) matchType = 'content';
                hasExactMatch = true;
                console.log(`[EventManager] Content match in session ${session.id.substring(0, 20)} (role: ${msg.role})`);
                break; // Only count once per session
              }
            }

            // Add vector similarity score (lower weight when exact match exists)
            const vectorScore = vectorScores.get(session.id) || 0;
            if (vectorScore > 0) {
              if (hasExactMatch) {
                // Semantic similarity as a tie-breaker for exact matches
                score += vectorScore * 3;
              } else {
                // Pure semantic match gets moderate weight
                score += vectorScore * 8;
                if (!matchType) matchType = 'semantic';
              }
            }

            if (score > 0) {
              scoredSessions.push({ session, score, matchType });
            }
          }
        }

        // Sort by score (descending) and return top results
        scoredSessions.sort((a, b) => b.score - a.score);
        const topResults = scoredSessions.slice(0, limit);
        
        const duration = Date.now() - startTime;
        console.log(`[EventManager] Search completed in ${duration}ms:`, {
          totalCandidates: scoredSessions.length,
          returnedResults: topResults.length,
          topScores: topResults.slice(0, 5).map(s => ({
            title: s.session.title,
            score: s.score.toFixed(2),
            matchType: s.matchType
          }))
        });
        
        return topResults.map(s => ({
          ...s.session,
          _searchScore: s.score,
          _matchType: s.matchType
        }));

      } catch (error) {
        const duration = Date.now() - startTime;
        console.error(`[EventManager] Search failed after ${duration}ms:`, error);
        return [];
      }
    });
  }

  private handlePageContentEvents(): void {
    // Get page content
    ipcMain.handle("get-page-content", async () => {
      if (this.mainWindow.activeTab) {
        try {
          return await this.mainWindow.activeTab.getTabHtml();
        } catch (error) {
          console.error("Error getting page content:", error);
          return null;
        }
      }
      return null;
    });

    // Get page text
    ipcMain.handle("get-page-text", async () => {
      if (this.mainWindow.activeTab) {
        try {
          return await this.mainWindow.activeTab.getTabText();
        } catch (error) {
          console.error("Error getting page text:", error);
          return null;
        }
      }
      return null;
    });

    // Get current URL
    ipcMain.handle("get-current-url", () => {
      if (this.mainWindow.activeTab) {
        return this.mainWindow.activeTab.url;
      }
      return null;
    });
  }

  private handleDarkModeEvents(): void {
    // Dark mode broadcasting
    ipcMain.on("dark-mode-changed", (event, isDarkMode) => {
      this.broadcastDarkMode(event.sender, isDarkMode);
    });
  }

  private handleUserAccountEvents(): void {
    // Get all users
    ipcMain.handle("get-users", () => {
      return this.mainWindow.userAccountManager.getAllUsers();
    });

    // Get current user
    ipcMain.handle("get-current-user", () => {
      return this.mainWindow.userAccountManager.getCurrentUser();
    });

    // Create new user
    ipcMain.handle("create-user", async (_, userData: {name: string, email?: string, birthday?: string}) => {
      const result = await this.mainWindow.userAccountManager.createUser(userData);
      return result;
    });

    // Switch user
    ipcMain.handle("switch-user", async (_, userId: string, options?: {keepCurrentTabs: boolean}) => {
      const switchOptions = options || { keepCurrentTabs: false };
      
      // Switch user in window (handles tab management)
      const result = await this.mainWindow.switchUser(userId, switchOptions);
      
      if (result.success) {
        // Notify LLM client about user switch
        await this.mainWindow.sidebar.client.handleUserSwitch();
        
        // Broadcast user change to all renderer processes
        this.broadcastUserChange();
      }
      
      return result;
    });

    // Update user
    ipcMain.handle("update-user", async (_, userId: string, updates: {name?: string, email?: string, birthday?: string}) => {
      const result = await this.mainWindow.userAccountManager.updateUser(userId, updates);
      
      if (result.success) {
        this.broadcastUserChange();
      }
      
      return result;
    });

    // Delete user
    ipcMain.handle("delete-user", async (_, userId: string) => {
      const result = await this.mainWindow.userAccountManager.deleteUser(userId);
      
      if (result.success) {
        // If current user was deleted, LLM client will automatically switch
        await this.mainWindow.sidebar.client.handleUserSwitch();
        this.broadcastUserChange();
      }
      
      return result;
    });

    // Get user statistics
    ipcMain.handle("get-user-stats", () => {
      return this.mainWindow.userAccountManager.getUserStats();
    });

    // Reset guest user
    ipcMain.handle("reset-guest-user", async () => {
      await this.mainWindow.userAccountManager.resetGuestUser();
      
      // If current user is guest, reload their messages
      if (this.mainWindow.userAccountManager.isCurrentUserGuest()) {
        await this.mainWindow.sidebar.client.handleUserSwitch();
      }
      
      this.broadcastUserChange();
      return { success: true };
    });

    // Save current user's tabs
    ipcMain.handle("save-current-user-tabs", async () => {
      await this.mainWindow.saveCurrentUserTabs();
      return { success: true };
    });
  }

  private handleHistoryEvents(): void {
    // Get browsing history
    ipcMain.handle("get-browsing-history", async () => {
      const currentUser = this.mainWindow.userAccountManager.getCurrentUser();
      if (!currentUser) return [];
      
      return await this.mainWindow.userDataManager.loadBrowsingHistory(currentUser.id);
    });

    // Search browsing history with smart search (string first, semantic fallback)
    ipcMain.handle("search-browsing-history", async (_, query: string, options?: {
      limit?: number;
      exactMatch?: boolean;
    }) => {
      const startTime = Date.now();
      const currentUser = this.mainWindow.userAccountManager.getCurrentUser();
      if (!currentUser) return [];

      const limit = options?.limit || 50;
      
      // Check if query is surrounded by quotes for exact match only
      let searchQuery = query.trim();
      let exactMatchOnly = options?.exactMatch || false;
      
      if (searchQuery.startsWith('"') && searchQuery.endsWith('"')) {
        exactMatchOnly = true;
        searchQuery = searchQuery.slice(1, -1); // Remove quotes
      }

      console.log('[EventManager] Browsing history search:', {
        query: searchQuery,
        exactMatchOnly,
        limit,
        timestamp: new Date().toISOString()
      });

      // Step 1: Try basic string search (title/URL contains query)
      const basicResults = await this.mainWindow.userDataManager.searchHistory(
        currentUser.id, 
        searchQuery, 
        limit
      );

      console.log('[EventManager] Basic search results:', basicResults.length);

      // If we have results or exact match only, return basic results
      if (basicResults.length > 0 || exactMatchOnly) {
        const duration = Date.now() - startTime;
        console.log('[EventManager] Returning basic search results:', {
          count: basicResults.length,
          durationMs: duration,
          searchMode: exactMatchOnly ? 'EXACT_ONLY' : 'BASIC'
        });
        return basicResults.map(r => ({
          ...r,
          _searchMode: exactMatchOnly ? 'exact' : 'basic'
        }));
      }

      // Step 2: Fallback to semantic search if no basic results
      console.log('[EventManager] No basic results, trying semantic search...');
      
      try {
        const semanticResults = await this.mainWindow.vectorSearchManager.searchBrowsingContent(
          currentUser.id,
          searchQuery,
          { limit: limit * 2 } // Get more for grouping
        );

        console.log('[EventManager] Semantic search results:', semanticResults.length);

        if (semanticResults.length === 0) {
          const duration = Date.now() - startTime;
          console.log('[EventManager] No results found:', {
            durationMs: duration
          });
          return [];
        }

        // Load full browsing history and all content analyses to map vector results
        const fullHistory = await this.mainWindow.userDataManager.loadBrowsingHistory(currentUser.id);
        const allAnalyses = await this.mainWindow.userDataManager.getAllContentAnalyses(currentUser.id);
        
        // Create a map of analysisId -> URL for matching
        const analysisUrlMap = new Map<string, string>();
        for (const analysis of allAnalyses) {
          analysisUrlMap.set(analysis.analysisId, analysis.url);
        }
        
        // Create a map of analysisId -> history entry by matching URLs
        const historyMap = new Map<string, any>();
        for (const entry of fullHistory) {
          // Direct match if entry has analysisId
          if (entry.analysisId) {
            historyMap.set(entry.analysisId, entry);
          } else {
            // Try to match by URL - find all analyses for this URL
            for (const [analysisId, analysisUrl] of analysisUrlMap.entries()) {
              if (analysisUrl === entry.url && !historyMap.has(analysisId)) {
                // Match by URL, prioritizing more recent history entries
                historyMap.set(analysisId, entry);
                break; // Take first match to avoid duplicates
              }
            }
          }
        }
        
        // Map vector results to history entries and attach scores
        const resultsMap = new Map<string, { entry: any; score: number; contentType: string; content: string }>();
        for (const vectorResult of semanticResults) {
          const historyEntry = historyMap.get(vectorResult.analysisId);
          if (historyEntry) {
            const existing = resultsMap.get(historyEntry.id);
            // Keep the highest score for each entry
            if (!existing || vectorResult.score > existing.score) {
              resultsMap.set(historyEntry.id, {
                entry: historyEntry,
                score: vectorResult.score,
                contentType: vectorResult.contentType,
                content: vectorResult.content
              });
            }
          }
        }
        
        // Sort by score (primary) and visit date (secondary)
        const sortedResults = Array.from(resultsMap.values())
          .sort((a, b) => {
            // Primary sort: higher score first
            const scoreDiff = b.score - a.score;
            if (Math.abs(scoreDiff) > 0.01) { // Significant score difference
              return scoreDiff;
            }
            // Secondary sort: more recent visit first (for similar scores)
            const aDate = new Date(a.entry.visitedAt).getTime();
            const bDate = new Date(b.entry.visitedAt).getTime();
            return bDate - aDate;
          })
          .slice(0, limit)
          .map(r => ({
            ...r.entry,
            _searchMode: 'semantic' as const,
            _searchScore: r.score,
            _matchedContent: r.content,
            _matchedContentType: r.contentType
          }));

        const duration = Date.now() - startTime;
        console.log('[EventManager] Returning semantic search results:', {
          count: sortedResults.length,
          durationMs: duration,
          searchMode: 'SEMANTIC',
          topScores: sortedResults.slice(0, 5).map(r => ({
            title: r.title,
            score: r._searchScore?.toFixed(3),
            contentType: r._matchedContentType,
            visitedAt: r.visitedAt
          }))
        });

        return sortedResults;
      } catch (error) {
        console.error('[EventManager] Semantic search failed:', error);
        return [];
      }
    });

    // Clear browsing history
    ipcMain.handle("clear-browsing-history", async () => {
      const currentUser = this.mainWindow.userAccountManager.getCurrentUser();
      if (!currentUser) return { success: false, error: "No current user" };
      
      await this.mainWindow.userDataManager.clearBrowsingHistory(currentUser.id);
      return { success: true };
    });

    // Remove single history entry
    ipcMain.handle("remove-history-entry", async (_, entryId: string) => {
      const currentUser = this.mainWindow.userAccountManager.getCurrentUser();
      if (!currentUser) return { success: false, error: "No current user" };
      
      await this.mainWindow.userDataManager.removeHistoryEntry(currentUser.id, entryId);
      return { success: true };
    });

    // Navigate to URL from history (activate existing tab or create new one)
    ipcMain.handle("navigate-from-history", async (_, url: string) => {
      // Check if URL is already open in an existing tab
      const existingTab = this.mainWindow.allTabs.find(tab => tab.url === url);
      
      if (existingTab) {
        // Activate the existing tab
        this.mainWindow.switchActiveTab(existingTab.id);
        return { id: existingTab.id, title: existingTab.title, url: existingTab.url, wasExisting: true };
      } else {
        // Create a new tab
        const newTab = this.mainWindow.createTab(url);
        this.mainWindow.switchActiveTab(newTab.id);
        return { id: newTab.id, title: newTab.title, url: newTab.url, wasExisting: false };
      }
    });
  }

  private handleInsightsEvents(): void {
<<<<<<< HEAD

=======
>>>>>>> 6de7dff7
    // Analyze user behavior and generate insights
    ipcMain.handle("analyze-behavior", async () => {
      const currentUser = this.mainWindow.userAccountManager.getCurrentUser();
      if (!currentUser) return [];
      
      try {
        console.log('[EventManager] Analyzing behavior for user:', currentUser.name);
        const insights = await this.mainWindow.proactiveInsightsManager.analyzeUserBehavior(currentUser.id);
        console.log('[EventManager] Generated insights:', insights.length);
        return insights;
      } catch (error) {
        console.error('[EventManager] Failed to analyze behavior:', error);
        return [];
      }
    });

    // Get cached insights
    ipcMain.handle("get-insights", async () => {
      const currentUser = this.mainWindow.userAccountManager.getCurrentUser();
      if (!currentUser) return [];
      
      try {
        const insights = await this.mainWindow.proactiveInsightsManager.getInsights(currentUser.id);
        return insights;
      } catch (error) {
        console.error('[EventManager] Failed to get insights:', error);
        return [];
      }
    });

    // Check for real-time triggers
    ipcMain.handle("check-insight-triggers", async (_, currentUrl: string, recentActivitiesJson: string) => {
      const currentUser = this.mainWindow.userAccountManager.getCurrentUser();
      if (!currentUser) return [];
      
      try {
        const recentActivities = JSON.parse(recentActivitiesJson);
        const triggered = await this.mainWindow.proactiveInsightsManager.checkRealtimeTriggers(
          currentUser.id,
          currentUrl,
          recentActivities
        );
        return triggered;
      } catch (error) {
        console.error('[EventManager] Failed to check triggers:', error);
        return [];
      }
    });

    // Execute insight action
    ipcMain.handle("execute-insight-action", async (_, insightId: string) => {
      const currentUser = this.mainWindow.userAccountManager.getCurrentUser();
      if (!currentUser) return { success: false, error: 'No user logged in' };
      
      try {
        const insights = await this.mainWindow.proactiveInsightsManager.getInsights(currentUser.id);
        const insight = insights.find(i => i.id === insightId);
        
        if (!insight) {
          return { success: false, error: 'Insight not found' };
        }

        // Check if already completed (except for reminders)
        if (insight.status === 'completed' && insight.actionType !== 'remind') {
          return { success: false, error: 'This insight has already been completed' };
        }

        // Execute action based on type
        if (insight.actionType === 'open_urls') {
          const urls = insight.actionParams.urls as string[];
          let lastTab;
          for (const url of urls) {
            lastTab = this.mainWindow.createTab(url);
          }
          // Switch to the last opened tab
          if (lastTab) {
            this.mainWindow.switchActiveTab(lastTab.id);
          }
          
          // Mark as completed for workflow insights
          await this.mainWindow.proactiveInsightsManager.markInsightAsCompleted(currentUser.id, insightId);
          
          return { success: true, message: `Opened ${urls.length} tabs` };
        } else if (insight.actionType === 'resume_research') {
          const lastUrl = insight.actionParams.lastUrl as string | undefined;
          console.log(`[EventManager] Resuming research with URL: ${lastUrl}`);
          
          if (lastUrl) {
            try {
              const newTab = this.mainWindow.createTab(lastUrl);
              this.mainWindow.switchActiveTab(newTab.id);
              
              // For abandoned tasks: mark as in_progress (not completed)
              // The system will auto-detect completion based on browsing activity
              if (insight.type === 'abandoned') {
                await this.mainWindow.proactiveInsightsManager.markInsightAsInProgress(currentUser.id, insightId);
              } else {
                // For other research insights: mark as completed
                await this.mainWindow.proactiveInsightsManager.markInsightAsCompleted(currentUser.id, insightId);
              }
              
              return { success: true, message: 'Resumed where you left off' };
            } catch (error) {
              console.error('[EventManager] Failed to create tab:', error);
              return { success: false, error: 'Failed to create tab' };
            }
          }
          return { success: false, error: 'No URL available to resume' };
        } else if (insight.actionType === 'remind') {
          // Check if reminder with same domain, day, and hour already exists
          const existingReminders = await this.mainWindow.userDataManager.getReminders(currentUser.id);
          
          // Extract key properties from the new reminder
          const newDomain = insight.actionParams?.domain;
          const newDayOfWeek = insight.actionParams?.dayOfWeek;
          const newHour = insight.actionParams?.hour;
          
          // Check for duplicate based on content (domain, day, hour)
          // Only consider it a duplicate if all three match
          const existingReminder = existingReminders.find(r => {
            if (r.completed) return false; // Ignore completed reminders
            
            const existingDomain = r.actionParams?.domain;
            const existingDayOfWeek = r.actionParams?.dayOfWeek;
            const existingHour = r.actionParams?.hour;
            
            // All three must match for it to be a duplicate
            return existingDomain === newDomain && 
                   existingDayOfWeek === newDayOfWeek && 
                   existingHour === newHour;
          });
          
          if (existingReminder) {
            return { success: false, error: 'A similar reminder already exists for this time and website' };
          }
          
          // Store reminder
          const reminder = {
            id: `reminder-${Date.now()}`,
            insightId: insight.id,
            userId: currentUser.id,
            title: insight.title,
            description: insight.description,
            actionParams: insight.actionParams,
            createdAt: new Date().toISOString(),
            completed: false
          };
          
          await this.mainWindow.userDataManager.saveReminder(currentUser.id, reminder);
          
          // Send success message to UI
          this.mainWindow.sidebar.view.webContents.send('reminder-set', {
            message: 'Reminder saved successfully',
            reminder
          });
          
          // Note: We don't mark reminders as acted upon, as they can be set multiple times
          
          return { success: true, message: 'Reminder set successfully' };
        }

        return { success: true, message: 'Action executed' };
      } catch (error) {
        console.error('[EventManager] Failed to execute insight action:', error);
        return { success: false, error: 'Failed to execute action' };
      }
    });

    // Get reminders for current user
    ipcMain.handle("get-reminders", async () => {
      const currentUser = this.mainWindow.userAccountManager.getCurrentUser();
      if (!currentUser) return [];
      
      try {
        return await this.mainWindow.userDataManager.getReminders(currentUser.id);
      } catch (error) {
        console.error('[EventManager] Failed to get reminders:', error);
        return [];
      }
    });

    // Complete a reminder
    ipcMain.handle("complete-reminder", async (_, reminderId: string) => {
      const currentUser = this.mainWindow.userAccountManager.getCurrentUser();
      if (!currentUser) return { success: false, error: 'No user logged in' };
      
      try {
        await this.mainWindow.userDataManager.completeReminder(currentUser.id, reminderId);
        return { success: true };
      } catch (error) {
        console.error('[EventManager] Failed to complete reminder:', error);
        return { success: false, error: 'Failed to complete reminder' };
      }
    });

    // Delete a reminder
    ipcMain.handle("delete-reminder", async (_, reminderId: string) => {
      const currentUser = this.mainWindow.userAccountManager.getCurrentUser();
      if (!currentUser) return { success: false, error: 'No user logged in' };
      
      try {
        await this.mainWindow.userDataManager.deleteReminder(currentUser.id, reminderId);
        return { success: true };
      } catch (error) {
        console.error('[EventManager] Failed to delete reminder:', error);
        return { success: false, error: 'Failed to delete reminder' };
      }
    });

    // Execute reminder action (open URL, etc)
    ipcMain.handle("execute-reminder-action", async (_, reminderId: string) => {
      const currentUser = this.mainWindow.userAccountManager.getCurrentUser();
      if (!currentUser) return { success: false, error: 'No user logged in' };
      
      try {
        const reminders = await this.mainWindow.userDataManager.getReminders(currentUser.id);
        const reminder = reminders.find(r => r.id === reminderId);
        
        if (!reminder) {
          return { success: false, error: 'Reminder not found' };
        }

        // Execute the action based on action params
        if (reminder.actionParams?.domain) {
          // Temporal pattern - open the domain
          const newTab = this.mainWindow.createTab(`https://${reminder.actionParams.domain}`);
          this.mainWindow.switchActiveTab(newTab.id);
        }

        // Mark as completed
        await this.mainWindow.userDataManager.completeReminder(currentUser.id, reminderId);
        
        return { success: true, message: 'Reminder executed' };
      } catch (error) {
        console.error('[EventManager] Failed to execute reminder:', error);
        return { success: false, error: 'Failed to execute reminder' };
      }
    });

    // Mark insight as completed manually
    ipcMain.handle("mark-insight-completed", async (_, insightId: string) => {
      const currentUser = this.mainWindow.userAccountManager.getCurrentUser();
      if (!currentUser) return { success: false, error: 'No user logged in' };
      
      try {
        await this.mainWindow.proactiveInsightsManager.markInsightAsCompleted(currentUser.id, insightId);
        return { success: true, message: 'Insight marked as completed' };
      } catch (error) {
        console.error('[EventManager] Failed to mark insight as completed:', error);
        return { success: false, error: 'Failed to mark insight as completed' };
      }
    });

    // Get tabs from session IDs (for unfinished tasks)
    ipcMain.handle("get-insight-session-tabs", async (_, insightId: string) => {
      const currentUser = this.mainWindow.userAccountManager.getCurrentUser();
      if (!currentUser) return { success: false, error: 'No user logged in', tabs: [] };
      
      try {
        const insights = await this.mainWindow.proactiveInsightsManager.getInsights(currentUser.id);
        const insight = insights.find(i => i.id === insightId);
        
        if (!insight) {
          return { success: false, error: 'Insight not found', tabs: [] };
        }
        
        if (!insight.linkedSessionIds || insight.linkedSessionIds.length === 0) {
          return { success: false, error: 'No sessions linked to this insight', tabs: [] };
        }
        
        const tabs = await this.mainWindow.proactiveInsightsManager.getTabsFromSessions(
          currentUser.id, 
          insight.linkedSessionIds
        );
        
        return { success: true, tabs, totalTabs: tabs.length, openedTabs: insight.openedTabUrls || [] };
      } catch (error) {
        console.error('[EventManager] Failed to get session tabs:', error);
        return { success: false, error: 'Failed to get session tabs', tabs: [] };
      }
    });

    // Open a tab and track it for an insight
    ipcMain.handle("open-and-track-tab", async (_, insightId: string, url: string) => {
      const currentUser = this.mainWindow.userAccountManager.getCurrentUser();
      if (!currentUser) return { success: false, error: 'No user logged in' };
      
      try {
        // Open the tab
        const newTab = this.mainWindow.createTab(url);
        this.mainWindow.switchActiveTab(newTab.id);
        
        // Track the opened tab
        await this.mainWindow.proactiveInsightsManager.trackOpenedTab(currentUser.id, insightId, url);
        
        // Get completion percentage
        const completionPercentage = await this.mainWindow.proactiveInsightsManager.getTabCompletionPercentage(
          currentUser.id, 
          insightId
        );
        
        console.log(`[EventManager] Opened and tracked tab: ${url}, completion: ${(completionPercentage * 100).toFixed(1)}%`);
        
        return { success: true, message: 'Tab opened and tracked', completionPercentage };
      } catch (error) {
        console.error('[EventManager] Failed to open and track tab:', error);
        return { success: false, error: 'Failed to open and track tab' };
      }
    });

    // Get tab completion percentage for an insight
    ipcMain.handle("get-tab-completion-percentage", async (_, insightId: string) => {
      const currentUser = this.mainWindow.userAccountManager.getCurrentUser();
      if (!currentUser) return { success: false, error: 'No user logged in', percentage: 0 };
      
      try {
        const percentage = await this.mainWindow.proactiveInsightsManager.getTabCompletionPercentage(
          currentUser.id, 
          insightId
        );
        
        return { success: true, percentage };
      } catch (error) {
        console.error('[EventManager] Failed to get tab completion percentage:', error);
        return { success: false, error: 'Failed to get completion percentage', percentage: 0 };
      }
    });
  }

<<<<<<< HEAD
  private handleWorkflowAutomationEvents(): void {
    // Save workflow as agent
    ipcMain.handle('workflow:save-as-agent', async (_, insightId: string, customName?: string) => {
      const currentUser = this.mainWindow.userAccountManager.getCurrentUser();
      if (!currentUser) return { success: false, error: 'No user logged in' };
      
      try {
        return await this.mainWindow.proactiveInsightsManager.saveWorkflowAsAgent(
          currentUser.id, 
          insightId, 
          customName
        );
      } catch (error) {
        console.error('[EventManager] Failed to save workflow as agent:', error);
        return { success: false, error: 'Failed to save workflow as agent' };
      }
    });

    // Get all saved workflows
    ipcMain.handle('workflow:get-all', async () => {
      const currentUser = this.mainWindow.userAccountManager.getCurrentUser();
      if (!currentUser) return [];
      
      try {
        return await this.mainWindow.proactiveInsightsManager.getSavedWorkflows(currentUser.id);
      } catch (error) {
        console.error('[EventManager] Failed to get workflows:', error);
        return [];
      }
    });

    // Execute workflow
    ipcMain.handle('workflow:execute', async (_, workflowId: string) => {
      const currentUser = this.mainWindow.userAccountManager.getCurrentUser();
      if (!currentUser) return { success: false, error: 'No user logged in' };
      
      try {
        return await this.mainWindow.proactiveInsightsManager.executeWorkflow(
          currentUser.id, 
          workflowId
        );
      } catch (error) {
        console.error('[EventManager] Failed to execute workflow:', error);
        return { success: false, error: 'Failed to execute workflow' };
      }
    });

    // Delete workflow
    ipcMain.handle('workflow:delete', async (_, workflowId: string) => {
      const currentUser = this.mainWindow.userAccountManager.getCurrentUser();
      if (!currentUser) return { success: false, error: 'No user logged in' };
      
      try {
        return await this.mainWindow.proactiveInsightsManager.deleteWorkflow(
          currentUser.id, 
          workflowId
        );
      } catch (error) {
        console.error('[EventManager] Failed to delete workflow:', error);
        return { success: false, error: 'Failed to delete workflow' };
      }
    });

    // Rename workflow
    ipcMain.handle('workflow:rename', async (_, workflowId: string, newName: string) => {
      const currentUser = this.mainWindow.userAccountManager.getCurrentUser();
      if (!currentUser) return { success: false, error: 'No user logged in' };
      
      try {
        return await this.mainWindow.proactiveInsightsManager.renameWorkflow(
          currentUser.id, 
          workflowId, 
          newName
        );
      } catch (error) {
        console.error('[EventManager] Failed to rename workflow:', error);
        return { success: false, error: 'Failed to rename workflow' };
      }
    });
  }

=======
>>>>>>> 6de7dff7
  private handleCommunicationEvents(): void {
    // Send message from topbar to sidebar
    ipcMain.handle("send-to-sidebar", (_, type: string, data?: any) => {
      this.mainWindow.sidebar.view.webContents.send("topbar-message", type, data);
      return { success: true };
    });
  }

  private handleDebugEvents(): void {
    // Ping test
    ipcMain.on("ping", () => console.log("pong"));
  }

  private handleActivityTrackingEvents(): void {
    // Handle activity reports from renderer processes (injected scripts)
    ipcMain.on('report-activity', (event, activityType: ActivityType, data: any) => {
      const webContents = event.sender;
      const tab = this.mainWindow.findTabByWebContents(webContents);
      
      if (tab) {
        // Let the tab handle the activity report
        tab.handleActivityReport(activityType, data);
      } else {
        console.warn('Activity report from unknown WebContents:', activityType);
      }
    });

    // Activity data query endpoints for future use
    ipcMain.handle('get-activity-data', async (_, userId: string, date?: string) => {
      try {
        return await this.mainWindow.userDataManager.loadRawActivityData(userId, date);
      } catch (error) {
        console.error('Failed to load activity data:', error);
        return [];
      }
    });

    ipcMain.handle('get-activity-date-range', async (_, userId: string) => {
      try {
        return await this.mainWindow.userDataManager.getRawActivityDateRange(userId);
      } catch (error) {
        console.error('Failed to get activity date range:', error);
        return { startDate: '', endDate: '', totalDays: 0 };
      }
    });

    ipcMain.handle('clear-activity-data', async (_, userId: string, beforeDate?: string) => {
      try {
        await this.mainWindow.userDataManager.clearRawActivityData(userId, beforeDate);
        return { success: true };
      } catch (error) {
        console.error('Failed to clear activity data:', error);
        return { success: false, error: String(error) };
      }
    });

    ipcMain.handle('get-activity-data-size', async (_, userId: string) => {
      try {
        return await this.mainWindow.userDataManager.getRawActivityDataSize(userId);
      } catch (error) {
        console.error('Failed to get activity data size:', error);
        return 0;
      }
    });

    ipcMain.handle('populate-history-from-activities', async (_, userId: string) => {
      try {
        const count = await this.mainWindow.userDataManager.populateHistoryFromActivities(userId);
        return { success: true, count };
      } catch (error) {
        console.error('Failed to populate history from activities:', error);
        return { success: false, error: String(error) };
      }
    });

    // Handle chat interactions from sidebar
    ipcMain.on('chat-interaction', (_, data: {
      userMessage: string;
      contextUrl?: string;
      conversationLength: number;
      responseTime?: number;
    }) => {
      if (this.mainWindow.activityCollector) {
        this.mainWindow.activityCollector.collectChatInteraction({
          userMessage: data.userMessage,
          messageLength: data.userMessage.length,
          contextUrl: data.contextUrl,
          conversationLength: data.conversationLength,
          responseTime: data.responseTime
        });
      }
    });

    console.log('Activity tracking IPC handlers initialized');
  }

  private broadcastUserChange(): void {
    const currentUser = this.mainWindow.userAccountManager.getCurrentUser();
    const allUsers = this.mainWindow.userAccountManager.getAllUsers();
    const userStats = this.mainWindow.userAccountManager.getUserStats();

    const userData = {
      currentUser,
      allUsers,
      userStats
    };

    // Send to topbar
    this.mainWindow.topBar.view.webContents.send("user-changed", userData);

    // Send to sidebar
    this.mainWindow.sidebar.view.webContents.send("user-changed", userData);

    // Send to all tabs
    this.mainWindow.allTabs.forEach((tab) => {
      tab.webContents.send("user-changed", userData);
    });
  }

  private broadcastDarkMode(sender: WebContents, isDarkMode: boolean): void {
    // Send to topbar
    if (this.mainWindow.topBar.view.webContents !== sender) {
      this.mainWindow.topBar.view.webContents.send(
        "dark-mode-updated",
        isDarkMode
      );
    }

    // Send to sidebar
    if (this.mainWindow.sidebar.view.webContents !== sender) {
      this.mainWindow.sidebar.view.webContents.send(
        "dark-mode-updated",
        isDarkMode
      );
    }

    // Send to all tabs
    this.mainWindow.allTabs.forEach((tab) => {
      if (tab.webContents !== sender) {
        tab.webContents.send("dark-mode-updated", isDarkMode);
      }
    });
  }

  // Clean up event listeners
  public cleanup(): void {
    ipcMain.removeAllListeners();
  }
}<|MERGE_RESOLUTION|>--- conflicted
+++ resolved
@@ -32,12 +32,9 @@
     // Proactive insights events
     this.handleInsightsEvents();
 
-<<<<<<< HEAD
     // Workflow automation events
     this.handleWorkflowAutomationEvents();
 
-=======
->>>>>>> 6de7dff7
     // Activity tracking events
     this.handleActivityTrackingEvents();
 
@@ -847,10 +844,6 @@
   }
 
   private handleInsightsEvents(): void {
-<<<<<<< HEAD
-
-=======
->>>>>>> 6de7dff7
     // Analyze user behavior and generate insights
     ipcMain.handle("analyze-behavior", async () => {
       const currentUser = this.mainWindow.userAccountManager.getCurrentUser();
@@ -1180,7 +1173,6 @@
     });
   }
 
-<<<<<<< HEAD
   private handleWorkflowAutomationEvents(): void {
     // Save workflow as agent
     ipcMain.handle('workflow:save-as-agent', async (_, insightId: string, customName?: string) => {
@@ -1262,8 +1254,6 @@
     });
   }
 
-=======
->>>>>>> 6de7dff7
   private handleCommunicationEvents(): void {
     // Send message from topbar to sidebar
     ipcMain.handle("send-to-sidebar", (_, type: string, data?: any) => {
