import { app } from "electron";
import { join, dirname } from "path";
import { promises as fs } from "fs";
import type { CoreMessage } from "ai";
import type { RawActivityData } from "./ActivityTypes";

// Dummy interfaces for future implementation
export interface UserPreferences {
  darkMode: boolean;
  defaultSearchEngine: string;
  homePage: string;
  // More preferences to be defined later
}

export interface BrowsingHistoryEntry {
  id: string;
  url: string;
  title: string;
  visitedAt: Date;
  favicon?: string;
<<<<<<< HEAD
  analysisId?: string; // Link to content analysis for semantic search
=======
  analysisId?: string;  // Link to content analysis
>>>>>>> d22230ab
  // More fields to be defined later
}

export interface BehavioralProfile {
  frequentSites: Array<{ url: string; visits: number }>;
  searchPatterns: string[];
  activeHours: Array<{ hour: number; activity: number }>;
  // More behavioral data to be defined later
}

export interface UserTabState {
  id: string;
  url: string;
  title: string;
  isActive: boolean;
  scrollPosition?: number;
  // More tab state to be defined later
}

// Chat History Types with Metadata
// Streaming performance metrics
export interface StreamingMetrics {
  modelName: string; // Model used for generation
  timeToFirstToken: number; // Time to first token in ms
  timeToOtherToken: number[]; // Array of time between each token in ms
  meanTokenTime: number; // Mean time per token
  medianTokenTime: number; // Median time per token
  stdDevTokenTime: number; // Standard deviation of token times
  totalTokens: number; // Total number of tokens streamed
}

export interface ChatMessage {
  id: string;
  role: 'user' | 'assistant' | 'system';
  content: string | any[];
  timestamp: Date;
  contextUrl?: string;
  contextTitle?: string;
  sessionId: string;
  responseTime?: number; // Total response time for assistant messages
  streamingMetrics?: StreamingMetrics; // Performance metrics for streamed responses
  messageIndex: number; // Position in conversation
  source: 'user' | 'assistant' | 'system'; // Message source identification
}

export interface ChatSession {
  id: string;
  userId: string;
  title: string; // Title of the chat session (initially session ID, later extracted from content)
  startedAt: Date;
  lastMessageAt: Date;
  lastActiveAt: Date; // Last time the session was accessed or modified
  messageCount: number;
  contextUrls: string[]; // All URLs referenced in this session
  totalResponseTime: number; // Sum of all AI response times
  averageResponseTime: number;
}

export interface ChatHistory {
  sessions: ChatSession[];
  messages: ChatMessage[];
  currentSessionId: string | null;
  totalConversations: number;
  totalMessages: number;
  createdAt: Date;
  updatedAt: Date;
}

/**
 * Manages user-specific data persistence and file system operations.
 * Each user gets isolated data storage for complete privacy.
 */
export class UserDataManager {
  private readonly userDataPath: string;
  private readonly usersDir: string;
  private readonly maxHistoryEntries: number = 1000;

  constructor() {
    this.userDataPath = app.getPath("userData");
    this.usersDir = join(this.userDataPath, "users");
    this.ensureDirectoriesExist();
  }

  /**
   * Ensure required directories exist
   */
  private async ensureDirectoriesExist(): Promise<void> {
    try {
      await fs.mkdir(this.usersDir, { recursive: true });
      await fs.mkdir(join(this.usersDir, "user-data"), { recursive: true });
    } catch (error) {
      console.error("Failed to create user directories:", error);
    }
  }

  /**
   * Get the data directory path for a specific user
   */
  private getUserDataPath(userId: string): string {
    return join(this.usersDir, "user-data", userId);
  }

  /**
   * Ensure user data directory exists
   */
  private async ensureUserDataDir(userId: string): Promise<void> {
    const userDir = this.getUserDataPath(userId);
    try {
      await fs.mkdir(userDir, { recursive: true });
    } catch (error) {
      console.error(`Failed to create user directory for ${userId}:`, error);
    }
  }

  /**
   * Save data to a user-specific file
   */
  private async saveUserFile<T>(userId: string, filename: string, data: T): Promise<void> {
    await this.ensureUserDataDir(userId);
    const filePath = join(this.getUserDataPath(userId), filename);
    
    try {
      await fs.writeFile(filePath, JSON.stringify(data, null, 2), "utf-8");
    } catch (error) {
      console.error(`Failed to save ${filename} for user ${userId}:`, error);
      throw error;
    }
  }

  /**
   * Load data from a user-specific file
   */
  private async loadUserFile<T>(userId: string, filename: string, defaultValue: T): Promise<T> {
    const filePath = join(this.getUserDataPath(userId), filename);
    
    try {
      const data = await fs.readFile(filePath, "utf-8");
      return JSON.parse(data);
    } catch (error) {
      // File doesn't exist or is corrupted, return default
      return defaultValue;
    }
  }

  /**
   * Chat History Management (with Metadata)
   */
  async saveChatHistory(userId: string, history: ChatHistory): Promise<void> {
    await this.saveUserFile(userId, "chat-history.json", history);
  }

  async loadChatHistory(userId: string): Promise<ChatHistory> {
    const defaultHistory: ChatHistory = {
      sessions: [],
      messages: [],
      currentSessionId: null,
      totalConversations: 0,
      totalMessages: 0,
      createdAt: new Date(),
      updatedAt: new Date()
    };
    const rawHistory = await this.loadUserFile(userId, "chat-history.json", defaultHistory);
    
    // Convert date strings back to Date objects
    return {
      ...rawHistory,
      sessions: rawHistory.sessions?.map(session => ({
        ...session,
        title: session.title,
        startedAt: new Date(session.startedAt),
        lastMessageAt: new Date(session.lastMessageAt),
        lastActiveAt: new Date(session.lastActiveAt)
      })) || [],
      messages: rawHistory.messages?.map(message => ({
        ...message,
        timestamp: new Date(message.timestamp)
      })) || [],
      createdAt: new Date(rawHistory.createdAt),
      updatedAt: new Date(rawHistory.updatedAt)
    };
  }

  async clearChatHistory(userId: string): Promise<void> {
    const emptyHistory: ChatHistory = {
      sessions: [],
      messages: [],
      currentSessionId: null,
      totalConversations: 0,
      totalMessages: 0,
      createdAt: new Date(),
      updatedAt: new Date()
    };
    await this.saveChatHistory(userId, emptyHistory);
  }

  /**
   * Create a new chat session
   */
  async createChatSession(userId: string, contextUrl?: string, title?: string): Promise<string> {
    const history = await this.loadChatHistory(userId);
    const sessionId = `session-${Date.now()}-${Math.random().toString(36).substr(2, 9)}`;
    
    const newSession: ChatSession = {
      id: sessionId,
      userId,
      title: title || sessionId, // Use provided title or default to session ID
      startedAt: new Date(),
      lastMessageAt: new Date(),
      lastActiveAt: new Date(),
      messageCount: 0,
      contextUrls: contextUrl ? [contextUrl] : [],
      totalResponseTime: 0,
      averageResponseTime: 0
    };

    history.sessions.push(newSession);
    history.currentSessionId = sessionId;
    history.totalConversations++;
    history.updatedAt = new Date();

    await this.saveChatHistory(userId, history);
    return sessionId;
  }

  /**
   * Add a message to the chat history
   */
  async addChatMessage(
    userId: string,
    message: CoreMessage,
    sessionId: string,
    contextUrl?: string,
    contextTitle?: string,
    responseTime?: number,
    streamingMetrics?: StreamingMetrics
  ): Promise<void> {
    const history = await this.loadChatHistory(userId);
    
    // Determine message source based on role
    const source: 'user' | 'assistant' | 'system' = message.role as 'user' | 'assistant' | 'system';
    
    const chatMessage: ChatMessage = {
      id: `msg-${Date.now()}-${Math.random().toString(36).substr(2, 9)}`,
      role: message.role as 'user' | 'assistant' | 'system',
      content: message.content,
      timestamp: new Date(),
      contextUrl,
      contextTitle,
      sessionId,
      responseTime,
      streamingMetrics,
      messageIndex: history.messages.filter(m => m.sessionId === sessionId).length,
      source
    };

    history.messages.push(chatMessage);
    history.totalMessages++;
    history.updatedAt = new Date();

    // Update session metadata
    const session = history.sessions.find(s => s.id === sessionId);
    if (session) {
      session.lastMessageAt = new Date();
      session.lastActiveAt = new Date();
      session.messageCount++;
      
      if (contextUrl && !session.contextUrls.includes(contextUrl)) {
        session.contextUrls.push(contextUrl);
      }
      
      if (responseTime && message.role === 'assistant') {
        session.totalResponseTime += responseTime;
        session.averageResponseTime = session.totalResponseTime / 
          history.messages.filter(m => m.sessionId === sessionId && m.role === 'assistant').length;
      }
    }

    await this.saveChatHistory(userId, history);
  }

  /**
   * Get messages for a specific session
   */
  async getSessionMessages(userId: string, sessionId: string): Promise<ChatMessage[]> {
    const history = await this.loadChatHistory(userId);
    return history.messages
      .filter(m => m.sessionId === sessionId)
      .sort((a, b) => a.messageIndex - b.messageIndex);
  }

  /**
   * Get all chat sessions for a user (sorted by lastActiveAt)
   */
  async getChatSessions(userId: string): Promise<ChatSession[]> {
    const history = await this.loadChatHistory(userId);
    return history.sessions.sort((a, b) => b.lastActiveAt.getTime() - a.lastActiveAt.getTime());
  }

  /**
   * Get current session ID
   */
  async getCurrentSessionId(userId: string): Promise<string | null> {
    const history = await this.loadChatHistory(userId);
    return history.currentSessionId;
  }

  /**
   * Set current session ID and update lastActiveAt
   */
  async setCurrentSessionId(userId: string, sessionId: string | null): Promise<void> {
    const history = await this.loadChatHistory(userId);
    history.currentSessionId = sessionId;
    history.updatedAt = new Date();
    
    // Update lastActiveAt for the session being switched to
    if (sessionId) {
      const session = history.sessions.find(s => s.id === sessionId);
      if (session) {
        session.lastActiveAt = new Date();
      }
    }
    
    await this.saveChatHistory(userId, history);
  }

  /**
   * Delete a chat session and all its messages
   */
  async deleteChatSession(
    userId: string,
    sessionId: string,
    vectorSearchManager?: any // VectorSearchManager type to avoid circular dependency
  ): Promise<void> {
    const history = await this.loadChatHistory(userId);
    
    // Remove session
    history.sessions = history.sessions.filter(s => s.id !== sessionId);
    
    // Remove all messages for this session
    const removedMessagesCount = history.messages.filter(m => m.sessionId === sessionId).length;
    history.messages = history.messages.filter(m => m.sessionId !== sessionId);
    history.totalMessages -= removedMessagesCount;
    
    // If this was the current session, clear it
    if (history.currentSessionId === sessionId) {
      history.currentSessionId = null;
    }
    
    history.updatedAt = new Date();
    await this.saveChatHistory(userId, history);
    
    // Delete associated vector documents
    if (vectorSearchManager) {
      try {
        await vectorSearchManager.deleteChatSessionDocuments(userId, sessionId);
      } catch (error) {
        console.error('UserDataManager: Failed to clean up vector documents for chat session:', error);
      }
    }
    
    console.log(`UserDataManager: Deleted chat session ${sessionId} with ${removedMessagesCount} messages`);
  }

  /**
   * Delete multiple chat sessions (batch operation)
   */
  async deleteMultipleChatSessions(
    userId: string,
    sessionIds: string[],
    vectorSearchManager?: any
  ): Promise<void> {
    if (sessionIds.length === 0) return;
    
    const history = await this.loadChatHistory(userId);
    
    // Remove sessions
    history.sessions = history.sessions.filter(s => !sessionIds.includes(s.id));
    
    // Remove all messages for these sessions
    const removedMessagesCount = history.messages.filter(m => sessionIds.includes(m.sessionId)).length;
    history.messages = history.messages.filter(m => !sessionIds.includes(m.sessionId));
    history.totalMessages -= removedMessagesCount;
    
    // If current session was deleted, clear it
    if (history.currentSessionId && sessionIds.includes(history.currentSessionId)) {
      history.currentSessionId = null;
    }
    
    history.updatedAt = new Date();
    await this.saveChatHistory(userId, history);
    
    // Delete associated vector documents
    if (vectorSearchManager) {
      try {
        await vectorSearchManager.deleteMultipleChatSessions(userId, sessionIds);
      } catch (error) {
        console.error('UserDataManager: Failed to clean up vector documents for chat sessions:', error);
      }
    }
    
    console.log(`UserDataManager: Deleted ${sessionIds.length} chat sessions with ${removedMessagesCount} messages`);
  }

  /**
   * Tab State Management
   */
  async saveUserTabs(userId: string, tabs: UserTabState[]): Promise<void> {
    await this.saveUserFile(userId, "tabs.json", tabs);
  }

  async loadUserTabs(userId: string): Promise<UserTabState[]> {
    return await this.loadUserFile(userId, "tabs.json", []);
  }

  async clearUserTabs(userId: string): Promise<void> {
    await this.saveUserTabs(userId, []);
  }

  /**
   * User Preferences Management
   */
  async savePreferences(userId: string, preferences: UserPreferences): Promise<void> {
    await this.saveUserFile(userId, "preferences.json", preferences);
  }

  async loadPreferences(userId: string): Promise<UserPreferences> {
    return await this.loadUserFile(userId, "preferences.json", {
      darkMode: false,
      defaultSearchEngine: "https://www.google.com/search?q=",
      homePage: "https://www.google.com"
    });
  }

  /**
   * Browsing History Management
   */
  async addHistoryEntry(userId: string, entry: Omit<BrowsingHistoryEntry, 'id'>): Promise<BrowsingHistoryEntry> {
    const history = await this.loadBrowsingHistory(userId);
    
    // Check if URL already exists in recent history (within last hour)
    const oneHourAgo = new Date(Date.now() - 60 * 60 * 1000);
    const existingIndex = history.findIndex(h => 
      h.url === entry.url && new Date(h.visitedAt) > oneHourAgo
    );
    
    let returnEntry: BrowsingHistoryEntry;
    
    if (existingIndex >= 0) {
      // Update existing entry with new timestamp
      history[existingIndex].visitedAt = entry.visitedAt;
      history[existingIndex].title = entry.title; // Update title in case it changed
      returnEntry = history[existingIndex];
    } else {
      // Add new entry
      const newEntry: BrowsingHistoryEntry = {
        id: `${Date.now()}-${Math.random().toString(36).substr(2, 9)}`,
        ...entry
      };
      history.unshift(newEntry); // Add to beginning
      returnEntry = newEntry;
    }
    
    // Keep only last maxHistoryEntries entries
    if (this.maxHistoryEntries && history.length > this.maxHistoryEntries) {
      history.splice(this.maxHistoryEntries);
    }
    
    await this.saveBrowsingHistory(userId, history);
    return returnEntry;
  }

  /**
   * Link a browsing history entry to its content analysis
   */
  async linkHistoryToAnalysis(userId: string, historyEntryId: string, analysisId: string): Promise<void> {
    const history = await this.loadBrowsingHistory(userId);
    const entry = history.find(h => h.id === historyEntryId);
    
    if (entry) {
      entry.analysisId = analysisId;
      await this.saveBrowsingHistory(userId, history);
      console.log(`UserDataManager: Linked history entry ${historyEntryId} to analysis ${analysisId}`);
    }
  }

  async saveBrowsingHistory(userId: string, history: BrowsingHistoryEntry[]): Promise<void> {
    await this.saveUserFile(userId, "browsing-history.json", history);
  }

  async loadBrowsingHistory(userId: string): Promise<BrowsingHistoryEntry[]> {
    return await this.loadUserFile(userId, "browsing-history.json", []);
  }

  async clearBrowsingHistory(
    userId: string,
    vectorSearchManager?: any // VectorSearchManager type to avoid circular dependency
  ): Promise<void> {
    // If vector search manager is provided, get all analysis IDs before clearing
    if (vectorSearchManager) {
      try {
        const allAnalysisIds = await this.getAllAnalysisIds(userId);
        if (allAnalysisIds.length > 0) {
          await vectorSearchManager.deleteMultipleAnalyses(userId, allAnalysisIds);
        }
      } catch (error) {
        console.error('UserDataManager: Failed to clean up vector documents:', error);
      }
    }
    
    await this.saveBrowsingHistory(userId, []);
  }

  // TODO: use history_id instead of url to cleanup vector documents
  async removeHistoryEntry(
    userId: string, 
    entryId: string,
    vectorSearchManager?: any // VectorSearchManager type to avoid circular dependency
  ): Promise<void> {
    const history = await this.loadBrowsingHistory(userId);
    
    // Find the entry to get its URL for analysis lookup
    const entryToRemove = history.find(entry => entry.id === entryId);
    
    const filteredHistory = history.filter(entry => entry.id !== entryId);
    await this.saveBrowsingHistory(userId, filteredHistory);
    
    // If vector search manager is provided, delete associated vector documents
    if (vectorSearchManager && entryToRemove) {
      try {
        // Find all analyses for this URL
        const analysisIds = await this.getAnalysisIdsForUrl(userId, entryToRemove.url);
        
        // Delete vector documents for these analyses
        if (analysisIds.length > 0) {
          await vectorSearchManager.deleteMultipleAnalyses(userId, analysisIds);
        }
      } catch (error) {
        console.error('UserDataManager: Failed to clean up vector documents:', error);
      }
    }
  }

  async searchHistory(userId: string, query: string, limit: number = 50): Promise<BrowsingHistoryEntry[]> {
    const history = await this.loadBrowsingHistory(userId);
    const searchTerm = query.toLowerCase();
    
    console.log(`[UserDataManager] Searching ${history.length} history entries for: "${searchTerm}"`);
    
    // Search in title, URL, page description, and screenshot description
    const matches: BrowsingHistoryEntry[] = [];
    let analysisChecked = 0;
    let analysisFound = 0;
    let analysisLinked = 0;
    
    for (const entry of history) {
      // Check title and URL first (fast)
      if (entry.title.toLowerCase().includes(searchTerm) || 
          entry.url.toLowerCase().includes(searchTerm)) {
        matches.push(entry);
        console.log(`[UserDataManager] Match found in title/URL: ${entry.title}`);
        continue;
      }
      
      // Check content analysis data (page description and screenshot description)
      // Use the analysisId link if available, otherwise skip
      if (entry.analysisId) {
        analysisLinked++;
        try {
          analysisChecked++;
          const analysis = await this.getContentAnalysis(userId, entry.analysisId);
          if (analysis) {
            analysisFound++;
            const pageDescMatch = analysis.pageDescription && 
              analysis.pageDescription.toLowerCase().includes(searchTerm);
            const screenshotMatch = analysis.screenshotDescription && 
              analysis.screenshotDescription.toLowerCase().includes(searchTerm);
            
            if (pageDescMatch || screenshotMatch) {
              matches.push(entry);
              console.log(`[UserDataManager] Match found in content analysis:`, {
                title: entry.title,
                url: entry.url,
                analysisId: entry.analysisId,
                pageDescMatch: !!pageDescMatch,
                screenshotMatch: !!screenshotMatch,
                pageDescSnippet: analysis.pageDescription?.substring(0, 100)
              });
            }
          }
        } catch (error) {
          console.warn(`[UserDataManager] Error loading analysis ${entry.analysisId}:`, error);
          continue;
        }
      }
      
      // Stop if we've hit the limit
      if (matches.length >= limit) {
        break;
      }
    }
    
    console.log(`[UserDataManager] Search complete:`, {
      totalEntries: history.length,
      analysisLinked,
      analysisChecked,
      analysisFound,
      matches: matches.length
    });
    
    return matches.slice(0, limit);
  }

  /**
   * Behavioral Profile Management (dummy implementation for now)
   */
  async saveBehavioralProfile(userId: string, profile: BehavioralProfile): Promise<void> {
    await this.saveUserFile(userId, "behavioral-profile.json", profile);
  }

  async loadBehavioralProfile(userId: string): Promise<BehavioralProfile> {
    return await this.loadUserFile(userId, "behavioral-profile.json", {
      frequentSites: [],
      searchPatterns: [],
      activeHours: []
    });
  }

  /**
   * Clear all data for a user
   */
  async clearUserData(userId: string): Promise<void> {
    const userDir = this.getUserDataPath(userId);
    
    try {
      await fs.rm(userDir, { recursive: true, force: true });
    } catch (error) {
      console.error(`Failed to clear data for user ${userId}:`, error);
    }
  }

  /**
   * Check if user has any data
   */
  async hasUserData(userId: string): Promise<boolean> {
    const userDir = this.getUserDataPath(userId);
    
    try {
      await fs.access(userDir);
      return true;
    } catch {
      return false;
    }
  }

  /**
   * Get user data size in bytes
   */
  async getUserDataSize(userId: string): Promise<number> {
    const userDir = this.getUserDataPath(userId);
    
    try {
      const files = await fs.readdir(userDir);
      let totalSize = 0;
      
      for (const file of files) {
        const stats = await fs.stat(join(userDir, file));
        totalSize += stats.size;
      }
      
      return totalSize;
    } catch {
      return 0;
    }
  }

  // ============================================================================
  // RAW ACTIVITY DATA MANAGEMENT
  // ============================================================================

  /**
   * Save raw activity data to daily files
   */
  async saveRawActivityData(userId: string, activities: RawActivityData[]): Promise<void> {
    const today = new Date().toISOString().split('T')[0]; // YYYY-MM-DD
    const filePath = this.getRawActivityFilePath(userId, today);
    
    try {
      // Load existing data for today
      let existingData: RawActivityData[] = [];
      try {
        const fileContent = await fs.readFile(filePath, 'utf-8');
        existingData = JSON.parse(fileContent);
      } catch {
        // File doesn't exist yet, start with empty array
      }

      // Append new activities
      existingData.push(...activities);

      // Ensure directory exists
      await this.ensureDirectoryExists(dirname(filePath));

      // Save back to file
      await fs.writeFile(filePath, JSON.stringify(existingData, null, 2));

    } catch (error) {
      console.error(`Failed to save raw activity data for user ${userId}:`, error);
      throw error;
    }
  }

  /**
   * Load raw activity data for a specific date
   */
  async loadRawActivityData(userId: string, date?: string): Promise<RawActivityData[]> {
    const targetDate = date || new Date().toISOString().split('T')[0];
    const filePath = this.getRawActivityFilePath(userId, targetDate);
    
    try {
      const fileContent = await fs.readFile(filePath, 'utf-8');
      const data = JSON.parse(fileContent);
      
      // Convert timestamp strings back to Date objects
      return data.map((activity: any) => ({
        ...activity,
        timestamp: new Date(activity.timestamp)
      }));
    } catch {
      return []; // Return empty array if file doesn't exist
    }
  }

  /**
   * Get date range of available activity data
   */
  async getRawActivityDateRange(userId: string): Promise<{ startDate: string; endDate: string; totalDays: number }> {
    const rawDataDir = this.getRawActivityDir(userId);
    
    try {
      const files = await fs.readdir(rawDataDir);
      const dateFiles = files
        .filter(f => f.endsWith('.json') && /^\d{4}-\d{2}-\d{2}\.json$/.test(f))
        .map(f => f.replace('.json', ''))
        .sort();

      if (dateFiles.length === 0) {
        return { startDate: '', endDate: '', totalDays: 0 };
      }

      return {
        startDate: dateFiles[0],
        endDate: dateFiles[dateFiles.length - 1],
        totalDays: dateFiles.length
      };
    } catch {
      return { startDate: '', endDate: '', totalDays: 0 };
    }
  }

  /**
   * Clear raw activity data before a specific date
   */
  async clearRawActivityData(userId: string, beforeDate?: string): Promise<void> {
    const rawDataDir = this.getRawActivityDir(userId);
    
    try {
      const files = await fs.readdir(rawDataDir);
      
      for (const file of files) {
        if (file.endsWith('.json')) {
          const fileDate = file.replace('.json', '');
          
          if (!beforeDate || fileDate < beforeDate) {
            await fs.unlink(join(rawDataDir, file));
          }
        }
      }
    } catch (error) {
      console.error(`Failed to clear raw activity data for user ${userId}:`, error);
    }
  }

  /**
   * Get total size of raw activity data for a user
   */
  async getRawActivityDataSize(userId: string): Promise<number> {
    const rawDataDir = this.getRawActivityDir(userId);
    
    try {
      const files = await fs.readdir(rawDataDir);
      let totalSize = 0;
      
      for (const file of files) {
        if (file.endsWith('.json')) {
          const stats = await fs.stat(join(rawDataDir, file));
          totalSize += stats.size;
        }
      }
      
      return totalSize;
    } catch {
      return 0;
    }
  }

  // ============================================================================
  // PRIVATE HELPER METHODS FOR RAW ACTIVITY DATA
  // ============================================================================

  private getRawActivityDir(userId: string): string {
    return join(this.getUserDataPath(userId), 'raw-activity');
  }

  private getRawActivityFilePath(userId: string, date: string): string {
    return join(this.getRawActivityDir(userId), `${date}.json`);
  }

  private async ensureDirectoryExists(dirPath: string): Promise<void> {
    try {
      await fs.mkdir(dirPath, { recursive: true });
    } catch (error) {
      // Directory might already exist, ignore error
    }
  }

  // ============================================================================
  // CONTENT ANALYSIS STORAGE
  // ============================================================================

  private getContentAnalysisDir(userId: string): string {
    return join(this.getUserDataPath(userId), 'content-analysis');
  }

  private getContentAnalysisFilePath(userId: string, date: string): string {
    return join(this.getContentAnalysisDir(userId), `${date}.json`);
  }

  private getContentAnalysisIndexPath(userId: string): string {
    return join(this.getContentAnalysisDir(userId), 'index.json');
  }

  private getScreenshotsDir(userId: string): string {
    return join(this.getUserDataPath(userId), 'screenshots');
  }

  private getRawHtmlDir(userId: string): string {
    return join(this.getUserDataPath(userId), 'raw-html');
  }

  private getLLMDebugLogsDir(userId: string): string {
    return join(this.getUserDataPath(userId), 'llm-debug-logs');
  }

  private getLLMDebugLogsFilePath(userId: string, date: string): string {
    return join(this.getLLMDebugLogsDir(userId), `${date}.json`);
  }

  /**
   * Save a content analysis result
   */
  async saveContentAnalysis(userId: string, analysis: any): Promise<void> {
    try {
      const analysisDir = this.getContentAnalysisDir(userId);
      await this.ensureDirectoryExists(analysisDir);

      const date = new Date().toISOString().split('T')[0];
      const filePath = this.getContentAnalysisFilePath(userId, date);

      // Load existing analyses for today
      let analyses: any[] = [];
      try {
        const data = await fs.readFile(filePath, 'utf-8');
        analyses = JSON.parse(data);
      } catch (error: any) {
        if (error.code !== 'ENOENT') {
          console.error('Error reading existing analyses:', error);
        }
      }

      // Add new analysis
      analyses.push(analysis);

      // Save back
      await fs.writeFile(filePath, JSON.stringify(analyses, null, 2), 'utf-8');

      console.log(`UserDataManager: Saved content analysis ${analysis.analysisId} for user ${userId}`);
    } catch (error) {
      console.error('UserDataManager: Error saving content analysis:', error);
      throw error;
    }
  }

  /**
   * Get a content analysis by ID
   */
  async getContentAnalysis(userId: string, analysisId: string): Promise<any | null> {
    try {
      const analysisDir = this.getContentAnalysisDir(userId);
      
      // Search through all date files (could be optimized with an index)
      const files = await fs.readdir(analysisDir);
      
      for (const file of files) {
        if (file.endsWith('.json') && file !== 'index.json') {
          const filePath = join(analysisDir, file);
          const data = await fs.readFile(filePath, 'utf-8');
          const analyses = JSON.parse(data);
          
          const found = analyses.find((a: any) => a.analysisId === analysisId);
          if (found) {
            return found;
          }
        }
      }
      
      return null;
    } catch (error) {
      console.error('UserDataManager: Error getting content analysis:', error);
      return null;
    }
  }

  /**
   * Get analysis by activity ID
   */
  async getAnalysisByActivity(userId: string, activityId: string): Promise<any | null> {
    try {
      const analysisDir = this.getContentAnalysisDir(userId);
      const files = await fs.readdir(analysisDir);
      
      for (const file of files) {
        if (file.endsWith('.json') && file !== 'index.json') {
          const filePath = join(analysisDir, file);
          const data = await fs.readFile(filePath, 'utf-8');
          const analyses = JSON.parse(data);
          
          const found = analyses.find((a: any) => 
            a.activityIds && a.activityIds.includes(activityId)
          );
          if (found) {
            return found;
          }
        }
      }
      
      return null;
    } catch (error) {
      console.error('UserDataManager: Error getting analysis by activity:', error);
      return null;
    }
  }

  /**
   * Load analysis index (url+hash -> analysisId mapping)
   */
  async getAnalysisIndex(userId: string): Promise<Map<string, string>> {
    try {
      const indexPath = this.getContentAnalysisIndexPath(userId);
      const data = await fs.readFile(indexPath, 'utf-8');
      const obj = JSON.parse(data);
      return new Map(Object.entries(obj));
    } catch (error: any) {
      if (error.code === 'ENOENT') {
        return new Map();
      }
      console.error('UserDataManager: Error loading analysis index:', error);
      return new Map();
    }
  }

  /**
   * Update analysis index
   */
  async updateAnalysisIndex(
    userId: string,
    key: string,
    analysisId: string
  ): Promise<void> {
    try {
      const analysisDir = this.getContentAnalysisDir(userId);
      await this.ensureDirectoryExists(analysisDir);

      const index = await this.getAnalysisIndex(userId);
      index.set(key, analysisId);

      const indexPath = this.getContentAnalysisIndexPath(userId);
      const obj = Object.fromEntries(index);
      await fs.writeFile(indexPath, JSON.stringify(obj, null, 2), 'utf-8');
    } catch (error) {
      console.error('UserDataManager: Error updating analysis index:', error);
      throw error;
    }
  }

  /**
   * Link an activity ID to an existing analysis
   */
  async linkActivityToAnalysis(
    userId: string,
    activityId: string,
    analysisId: string
  ): Promise<void> {
    try {
      const analysis = await this.getContentAnalysis(userId, analysisId);
      if (!analysis) {
        throw new Error(`Analysis ${analysisId} not found`);
      }

      // Add activity ID if not already present
      if (!analysis.activityIds.includes(activityId)) {
        analysis.activityIds.push(activityId);

        // Find and update the analysis in its date file
        const date = new Date(analysis.timestamp).toISOString().split('T')[0];
        const filePath = this.getContentAnalysisFilePath(userId, date);
        
        const data = await fs.readFile(filePath, 'utf-8');
        const analyses = JSON.parse(data);
        
        const index = analyses.findIndex((a: any) => a.analysisId === analysisId);
        if (index !== -1) {
          analyses[index] = analysis;
          await fs.writeFile(filePath, JSON.stringify(analyses, null, 2), 'utf-8');
          console.log(`UserDataManager: Linked activity ${activityId} to analysis ${analysisId}`);
        }
      }
    } catch (error) {
      console.error('UserDataManager: Error linking activity to analysis:', error);
      throw error;
    }
  }

  /**
   * Save a screenshot
   */
  async saveScreenshot(
    userId: string,
    activityId: string,
    imageBuffer: Buffer
  ): Promise<string> {
    try {
      const screenshotsDir = this.getScreenshotsDir(userId);
      await this.ensureDirectoryExists(screenshotsDir);

      const filename = `${activityId}.png`;
      const filePath = join(screenshotsDir, filename);

      await fs.writeFile(filePath, imageBuffer);

      console.log(`UserDataManager: Saved screenshot for activity ${activityId}`);
      return filePath;
    } catch (error) {
      console.error('UserDataManager: Error saving screenshot:', error);
      throw error;
    }
  }

  /**
   * Get a screenshot
   */
  async getScreenshot(userId: string, activityId: string): Promise<Buffer | null> {
    try {
      const screenshotsDir = this.getScreenshotsDir(userId);
      const filename = `${activityId}.png`;
      const filePath = join(screenshotsDir, filename);

      return await fs.readFile(filePath);
    } catch (error: any) {
      if (error.code === 'ENOENT') {
        return null;
      }
      console.error('UserDataManager: Error reading screenshot:', error);
      return null;
    }
  }

  /**
   * Save raw HTML by hash
   */
  async saveRawHtml(
    userId: string,
    htmlHash: string,
    html: string
  ): Promise<string> {
    try {
      const htmlDir = this.getRawHtmlDir(userId);
      await this.ensureDirectoryExists(htmlDir);

      const filename = `${htmlHash}.html`;
      const filePath = join(htmlDir, filename);

      // Only save if doesn't already exist (deduplication)
      try {
        await fs.access(filePath);
        console.log(`UserDataManager: HTML already exists for hash ${htmlHash}`);
      } catch {
        await fs.writeFile(filePath, html, 'utf-8');
        console.log(`UserDataManager: Saved raw HTML with hash ${htmlHash}`);
      }

      return filePath;
    } catch (error) {
      console.error('UserDataManager: Error saving raw HTML:', error);
      throw error;
    }
  }

  /**
   * Get raw HTML by hash
   */
  async getRawHtml(userId: string, htmlHash: string): Promise<string | null> {
    try {
      const htmlDir = this.getRawHtmlDir(userId);
      const filename = `${htmlHash}.html`;
      const filePath = join(htmlDir, filename);

      return await fs.readFile(filePath, 'utf-8');
    } catch (error: any) {
      if (error.code === 'ENOENT') {
        return null;
      }
      console.error('UserDataManager: Error reading raw HTML:', error);
      return null;
    }
  }

  /**
   * Get all analysis IDs for a specific URL
   */
  async getAnalysisIdsForUrl(userId: string, url: string): Promise<string[]> {
    try {
      const analysisDir = this.getContentAnalysisDir(userId);
      const files = await fs.readdir(analysisDir);
      const analysisIds: string[] = [];
      
      for (const file of files) {
        if (file.endsWith('.json') && file !== 'index.json') {
          const filePath = join(analysisDir, file);
          const data = await fs.readFile(filePath, 'utf-8');
          const analyses = JSON.parse(data);
          
          for (const analysis of analyses) {
            if (analysis.url === url) {
              analysisIds.push(analysis.analysisId);
            }
          }
        }
      }
      
      return analysisIds;
    } catch (error) {
      console.error('UserDataManager: Error getting analysis IDs for URL:', error);
      return [];
    }
  }

  /**
   * Get all analysis IDs for a user
   */
  async getAllAnalysisIds(userId: string): Promise<string[]> {
    try {
      const analysisDir = this.getContentAnalysisDir(userId);
      const files = await fs.readdir(analysisDir);
      const analysisIds: string[] = [];
      
      for (const file of files) {
        if (file.endsWith('.json') && file !== 'index.json') {
          const filePath = join(analysisDir, file);
          const data = await fs.readFile(filePath, 'utf-8');
          const analyses = JSON.parse(data);
          
          for (const analysis of analyses) {
            analysisIds.push(analysis.analysisId);
          }
        }
      }
      
      return analysisIds;
    } catch (error) {
      console.error('UserDataManager: Error getting all analysis IDs:', error);
      return [];
    }
  }

  /**
   * Get all content analyses for a user
   */
  async getAllContentAnalyses(userId: string): Promise<any[]> {
    try {
      const analysisDir = this.getContentAnalysisDir(userId);
      const files = await fs.readdir(analysisDir);
      const allAnalyses: any[] = [];
      
      for (const file of files) {
        if (file.endsWith('.json') && file !== 'index.json') {
          const filePath = join(analysisDir, file);
          const data = await fs.readFile(filePath, 'utf-8');
          const analyses = JSON.parse(data);
          allAnalyses.push(...analyses);
        }
      }
      
      return allAnalyses;
    } catch (error) {
      console.error('UserDataManager: Error getting all content analyses:', error);
      return [];
    }
  }

  /**
   * Save LLM debug log
   */
  async saveLLMDebugLog(userId: string, log: any): Promise<void> {
    try {
      const logsDir = this.getLLMDebugLogsDir(userId);
      await this.ensureDirectoryExists(logsDir);

      const date = new Date().toISOString().split('T')[0];
      const filePath = this.getLLMDebugLogsFilePath(userId, date);

      // Load existing logs for today
      let logs: any[] = [];
      try {
        const data = await fs.readFile(filePath, 'utf-8');
        logs = JSON.parse(data);
      } catch (error: any) {
        if (error.code !== 'ENOENT') {
          console.error('Error reading existing logs:', error);
        }
      }

      // Add new log
      logs.push(log);

      // Save back
      await fs.writeFile(filePath, JSON.stringify(logs, null, 2), 'utf-8');

      console.log(`UserDataManager: Saved LLM debug log ${log.interactionId}`);
    } catch (error) {
      console.error('UserDataManager: Error saving LLM debug log:', error);
      // Don't throw - debug logs should not break the main flow
    }
  }
}<|MERGE_RESOLUTION|>--- conflicted
+++ resolved
@@ -18,11 +18,7 @@
   title: string;
   visitedAt: Date;
   favicon?: string;
-<<<<<<< HEAD
   analysisId?: string; // Link to content analysis for semantic search
-=======
-  analysisId?: string;  // Link to content analysis
->>>>>>> d22230ab
   // More fields to be defined later
 }
 
