import React, { createContext, useContext, useState, useEffect, useCallback } from 'react'

interface BrowsingHistoryEntry {
  id: string;
  url: string;
  title: string;
  visitedAt: Date;
  favicon?: string;
}

interface HistoryContextType {
  history: BrowsingHistoryEntry[]
  isLoading: boolean
  searchQuery: string
  setSearchQuery: (query: string) => void
  refreshHistory: () => Promise<void>
  clearHistory: () => Promise<void>
  removeEntry: (entryId: string) => Promise<void>
  navigateToUrl: (url: string) => Promise<{id: string, title: string, url: string, wasExisting: boolean}>
  searchHistory: (query: string) => Promise<void>
}

const HistoryContext = createContext<HistoryContextType | null>(null)

export const useHistory = (): HistoryContextType => {
  const context = useContext(HistoryContext)
  if (!context) {
    throw new Error('useHistory must be used within a HistoryProvider')
  }
  return context
}

interface HistoryProviderProps {
  children: React.ReactNode
}

export const HistoryProvider: React.FC<HistoryProviderProps> = ({ children }) => {
  const [history, setHistory] = useState<BrowsingHistoryEntry[]>([])
  const [isLoading, setIsLoading] = useState(false)
  const [searchQuery, setSearchQuery] = useState('')

  const refreshHistory = useCallback(async () => {
    setIsLoading(true)
    try {
      console.log('HistoryContext: Loading browsing history...')
      const historyData = await window.sidebarAPI.getBrowsingHistory()
      console.log('HistoryContext: Raw history data:', historyData)
      
      // Convert string dates back to Date objects and sort by latest visit
      const processedHistory = historyData.map(entry => {
        const date = new Date(entry.visitedAt)
        console.log('Date conversion:', entry.visitedAt, '->', date, 'Valid:', !isNaN(date.getTime()))
        return {
          ...entry,
          visitedAt: date
        }
      }).sort((a, b) => b.visitedAt.getTime() - a.visitedAt.getTime()) // Sort newest first
      
      console.log('HistoryContext: Processed and sorted history:', processedHistory)
      setHistory(processedHistory)
    } catch (error) {
      console.error('Failed to load history:', error)
    } finally {
      setIsLoading(false)
    }
  }, [])

  const searchHistory = useCallback(async (query: string) => {
    setIsLoading(true)
    try {
      console.log('[HistoryContext] Searching history with query:', query)
      if (query.trim()) {
<<<<<<< HEAD
        const results = await window.sidebarAPI.searchBrowsingHistory(query, 100)
        console.log('HistoryContext: Search results:', results)
        
        // Process results and convert dates
=======
        // Smart search: basic string search first, semantic fallback if no results
        // Quotes trigger exact match only (no semantic fallback)
        const results = await window.sidebarAPI.searchBrowsingHistory(query, { limit: 100 })
        console.log('[HistoryContext] Search results:', {
          count: results.length,
          mode: (results[0] as any)?._searchMode || 'unknown'
        })
        
>>>>>>> d22230ab
        const processedResults = results.map(entry => ({
          ...entry,
          visitedAt: new Date(entry.visitedAt)
        }))
        
        // Check if results are from semantic search (have _searchScore)
        const hasSemanticScores = processedResults.some((entry: any) => entry._searchScore !== undefined)
        
        if (hasSemanticScores) {
          // For semantic search results, keep backend sort order (already sorted by score + date)
          console.log('HistoryContext: Using semantic search sort order (score + recency)')
          setHistory(processedResults)
        } else {
          // For basic text search, sort by visit date (newest first)
          console.log('HistoryContext: Using date sort order (basic search)')
          const sortedResults = processedResults.sort((a, b) => b.visitedAt.getTime() - a.visitedAt.getTime())
          setHistory(sortedResults)
        }
      } else {
        console.log('[HistoryContext] Empty query, loading full history')
        await refreshHistory()
      }
    } catch (error) {
      console.error('[HistoryContext] Failed to search history:', error)
    } finally {
      setIsLoading(false)
    }
  }, [refreshHistory])

  const clearHistory = useCallback(async () => {
    setIsLoading(true)
    try {
      const result = await window.sidebarAPI.clearBrowsingHistory()
      if (result.success) {
        setHistory([])
      } else {
        console.error('Failed to clear history:', result.error)
      }
    } catch (error) {
      console.error('Failed to clear history:', error)
    } finally {
      setIsLoading(false)
    }
  }, [])

  const removeEntry = useCallback(async (entryId: string) => {
    try {
      const result = await window.sidebarAPI.removeHistoryEntry(entryId)
      if (result.success) {
        setHistory(prev => prev.filter(entry => entry.id !== entryId))
      } else {
        console.error('Failed to remove history entry:', result.error)
      }
    } catch (error) {
      console.error('Failed to remove history entry:', error)
    }
  }, [])

  const navigateToUrl = useCallback(async (url: string) => {
    try {
      const result = await window.sidebarAPI.navigateFromHistory(url)
      console.log(result.wasExisting ? 
        `Switched to existing tab: ${result.title}` : 
        `Opened new tab: ${result.title}`)
      return result
    } catch (error) {
      console.error('Failed to navigate to URL:', error)
      throw error
    }
  }, [])

  // Load initial history
  useEffect(() => {
    refreshHistory()
  }, [refreshHistory])

  // Listen for user changes and refresh history
  useEffect(() => {
    const handleUserChange = () => {
      console.log('User changed - refreshing history')
      refreshHistory()
    }

    window.sidebarAPI.onUserChanged(handleUserChange)

    return () => {
      window.sidebarAPI.removeUserChangedListener()
    }
  }, [refreshHistory])

  // Search when query changes
  useEffect(() => {
    console.log('HistoryContext: Search effect triggered with query:', searchQuery)
    const timeoutId = setTimeout(() => {
      if (searchQuery.trim()) {
        searchHistory(searchQuery)
      } else {
        refreshHistory()
      }
    }, 300) // Debounce search

    return () => clearTimeout(timeoutId)
  }, [searchQuery]) // Remove searchHistory and refreshHistory from dependencies to prevent loops

  const value: HistoryContextType = {
    history,
    isLoading,
    searchQuery,
    setSearchQuery,
    refreshHistory,
    clearHistory,
    removeEntry,
    navigateToUrl,
    searchHistory
  }

  return (
    <HistoryContext.Provider value={value}>
      {children}
    </HistoryContext.Provider>
  )
}<|MERGE_RESOLUTION|>--- conflicted
+++ resolved
@@ -70,12 +70,6 @@
     try {
       console.log('[HistoryContext] Searching history with query:', query)
       if (query.trim()) {
-<<<<<<< HEAD
-        const results = await window.sidebarAPI.searchBrowsingHistory(query, 100)
-        console.log('HistoryContext: Search results:', results)
-        
-        // Process results and convert dates
-=======
         // Smart search: basic string search first, semantic fallback if no results
         // Quotes trigger exact match only (no semantic fallback)
         const results = await window.sidebarAPI.searchBrowsingHistory(query, { limit: 100 })
@@ -84,7 +78,7 @@
           mode: (results[0] as any)?._searchMode || 'unknown'
         })
         
->>>>>>> d22230ab
+        // Process results and convert dates
         const processedResults = results.map(entry => ({
           ...entry,
           visitedAt: new Date(entry.visitedAt)
@@ -95,11 +89,11 @@
         
         if (hasSemanticScores) {
           // For semantic search results, keep backend sort order (already sorted by score + date)
-          console.log('HistoryContext: Using semantic search sort order (score + recency)')
+          console.log('[HistoryContext] Using semantic search sort order (score + recency)')
           setHistory(processedResults)
         } else {
           // For basic text search, sort by visit date (newest first)
-          console.log('HistoryContext: Using date sort order (basic search)')
+          console.log('[HistoryContext] Using date sort order (basic search)')
           const sortedResults = processedResults.sort((a, b) => b.visitedAt.getTime() - a.visitedAt.getTime())
           setHistory(sortedResults)
         }
